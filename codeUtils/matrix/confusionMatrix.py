--- conflicted
+++ resolved
@@ -222,6 +222,46 @@
 
         df_rp = pd.DataFrame(rp, columns=["GtNum", "Recall", "PredNum", "Precision"], index=self.category+["Total", "Mean"])
         
+        for col in df_rp.columns:
+            # 尝试转换为 float 或 int，无法转换的保持原样
+            is_numeric = pd.to_numeric(df_rp[col], errors='coerce').notna()
+            df_rp[col][is_numeric] = pd.to_numeric(df_rp[col][is_numeric], errors='coerce')
+
+        
+
+        with pd.ExcelWriter(path, engine='xlsxwriter') as writer:
+            # 设置表头和内容样式
+            start_row, start_col = (2, 2)
+            workbook = writer.book
+            # ✅ 设置默认字体大小（模拟 Excel 默认）
+            DEFAULT_FONT_SIZE = 10
+            workbook.formats[0].set_font_size(DEFAULT_FONT_SIZE)
+            # 设置表头和内容样式
+            format_header = workbook.add_format({
+                'bold': True,
+                'align': 'center',
+                'font_size': DEFAULT_FONT_SIZE + 1,  # 假设正文是 10，这里加粗字体 11
+                'top': 2,         # 上边框
+                'bottom': 1,      # 下边框
+            })
+            format_bottom = workbook.add_format({
+                'font_size': DEFAULT_FONT_SIZE,
+                'align': 'center',      # 居中对齐
+                'bottom': 2,      # 只在底部下方画线
+            })
+            format_content = workbook.add_format({
+                'font_size': DEFAULT_FONT_SIZE,
+                'align': 'center',      # 居中对齐
+            })
+            format_index = workbook.add_format({
+                'font_size': DEFAULT_FONT_SIZE,
+                'align': 'left'
+            })
+            format_index_bottom = workbook.add_format({
+                'font_size': DEFAULT_FONT_SIZE,
+                'align': 'left',
+                'bottom': 2
+            })
         for col in df_rp.columns:
             # 尝试转换为 float 或 int，无法转换的保持原样
             is_numeric = pd.to_numeric(df_rp[col], errors='coerce').notna()
@@ -282,11 +322,7 @@
                 for col_num, data in enumerate(row_data):
                     worksheet_rp.write(row_num + start_row + 1, start_col + 1 + col_num, data, format_content)
             # 设置表格底部的线
-<<<<<<< HEAD
             worksheet_rp.write(last_row + start_row + 1, start_col, df_rp.index[-1], format_index_bottom)
-=======
-            worksheet_rp.write(last_row + start_row + 1, start_col + 1, df_rp.index[-1], format_index_bottom)
->>>>>>> 14020cf4
             for col_num, data in enumerate(df_rp.values[last_row]):
                 worksheet_rp.write(last_row + start_row + 1, col_num + start_col + 1, data, format_bottom)
             # 自动调整列宽
